--- conflicted
+++ resolved
@@ -285,7 +285,14 @@
                 for callback in self._callbacks[handle]:
                     callback(handle, value)
 
-<<<<<<< HEAD
+    def exchange_mtu(self, mtu):
+        """
+        ATT exchange Maximum Transmission Unit.
+        :param mtu: New MTU-value
+        :return: New MTU, as recognized by server.
+        """
+        raise NotImplementedError()
+
     def resubscribe_all(self):
         """
         Reenable all notifications and indications for uuids that were
@@ -309,13 +316,4 @@
                     properties,
                     wait_for_response=False
                 )
-                log.info("Resubscribed to uuid=%s", uuid)
-=======
-    def exchange_mtu(self, mtu):
-        """
-        ATT exchange Maximum Transmission Unit.
-        :param mtu: New MTU-value
-        :return: New MTU, as recognized by server.
-        """
-        raise NotImplementedError()
->>>>>>> 091e2b0c
+                log.info("Resubscribed to uuid=%s", uuid)