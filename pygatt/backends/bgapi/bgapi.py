from __future__ import print_function


# for Python 2/3 compatibility
try:
    import queue
except ImportError:
    import Queue as queue

import logging
import serial
import time
import threading
from binascii import hexlify, unhexlify
from uuid import UUID
from enum import Enum
from collections import defaultdict

from pygatt.exceptions import NotConnectedError
from pygatt.backends import BLEBackend, Characteristic, BLEAddressType
from pygatt.util import uuid16_to_uuid

from . import bglib, constants
from .exceptions import BGAPIError, ExpectedResponseTimeout
from .device import BGAPIBLEDevice
from .bglib import EventPacketType, ResponsePacketType
from .packets import BGAPICommandPacketBuilder as CommandBuilder
from .error_codes import get_return_message
from .util import find_usb_serial_devices

try:
    import termios
except ImportError:
    # Running in Windows (not Linux/OS X/Cygwin)
    serial_exceptions = (RuntimeError, ValueError,
                         BGAPIError, serial.serialutil.SerialException)
else:
    serial_exceptions = (termios.error, IOError, OSError, TypeError,
                         BGAPIError, serial.serialutil.SerialException)


log = logging.getLogger(__name__)

BLED112_VENDOR_ID = 0x2458
BLED112_PRODUCT_ID = 0x0001
MAX_CONNECTION_ATTEMPTS = 10


UUIDType = Enum('UUIDType', ['custom', 'service', 'attribute',
                             'descriptor', 'characteristic',
                             'nonstandard'])


def _timed_out(start_time, timeout):
    return time.time() - start_time > timeout


def bgapi_address_to_hex(address):
    address = hexlify(bytearray(
        list(reversed(address)))).upper().decode('ascii')
    return ':'.join(''.join(pair) for pair in zip(*[iter(address)] * 2))


class AdvertisingAndScanInfo(object):
    """
    Holds the advertising and scan response packet data from a device at a given
    address.
    """
    def __init__(self):
        self.name = ""
        self.address = ""
        self.rssi = None
        self.packet_data = {
            # scan_response_packet_type[xxx]: data_dictionary,
        }


class BGAPIBackend(BLEBackend):
    """
    A BLE backend for a BGAPI compatible USB adapter.
    """
    def __init__(self, serial_port=None, receive_queue_timeout=0.1):
        """
        Initialize the backend, but don't start the USB connection yet. Must
        call .start().

        serial_port -- The name of the serial port for the BGAPI-compatible
            USB interface. If not provided, will attempt to auto-detect.
        """
        self._lib = bglib.BGLib()
        self._serial_port = serial_port
        self._receive_queue_timeout = receive_queue_timeout

        self._ser = None
        self._receiver = None
        self._running = None
        self._lock = threading.Lock()
        self._evt = threading.Event()
        self._scan_cb = None

        # buffer for packets received
        self._receiver_queue = queue.Queue()

        # State
        self._num_bonds = 0  # number of bonds stored on the adapter
        self._stored_bonds = []  # bond handles stored on the adapter
        self._devices_discovered = {
            # 'address': AdvertisingAndScanInfo,
            # Note: address formatted like "01:23:45:67:89:AB"
        }
        self._characteristics = defaultdict(dict)
        self._connections = {}

        self._current_characteristic = None  # used in char/descriptor discovery
        self._packet_handlers = {
            ResponsePacketType.sm_get_bonds: self._ble_rsp_sm_get_bonds,
            ResponsePacketType.system_address_get: (
                self._ble_rsp_system_address_get),
            EventPacketType.attclient_attribute_value: (
                self._ble_evt_attclient_attribute_value),
            EventPacketType.attclient_find_information_found: (
                self._ble_evt_attclient_find_information_found),
            EventPacketType.connection_status: self._ble_evt_connection_status,
            EventPacketType.connection_disconnected: (
                self._ble_evt_connection_disconnected),
            EventPacketType.gap_scan_response: self._ble_evt_gap_scan_response,
            EventPacketType.sm_bond_status: self._ble_evt_sm_bond_status,
        }

        log.info("Initialized new BGAPI backend")

    def _detect_device_port(self):
        if self._serial_port:
            try:
                serial.Serial(port=self._serial_port)
                return self._serial_port
            except serial.serialutil.SerialException:
                raise BGAPIError(
                    "Unable to detect BLED112 serial port: {}.".format(
                        self._serial_port))
        else:
            log.info("Auto-detecting serial port for BLED112")
            detected_devices = find_usb_serial_devices(
                vendor_id=BLED112_VENDOR_ID,
                product_id=BLED112_PRODUCT_ID)
            if len(detected_devices) == 0:
                raise BGAPIError("Unable to auto-detect BLED112 serial port")

            log.info("Found BLED112 on serial port %s",
                     detected_devices[0].port_name)
            return detected_devices[0].port_name

    def _open_serial_port(self,
                          max_connection_attempts=MAX_CONNECTION_ATTEMPTS):
        """
        Open a connection to the named serial port, or auto-detect the first
        port matching the BLED device. This will wait until data can actually be
        read from the connection, so it will not return until the device is
        fully booted.

        max_connection_attempts -- Max number of times to retry
            detecting and connecting to a device.

        Raises a NotConnectedError if the device cannot connect after 10
        attempts, with a short pause in between each attempt.
        """
        for attempt in range(max_connection_attempts):
            log.debug("Opening connection to serial port (attempt %d)",
                      attempt + 1)
            try:
                serial_port = self._serial_port or self._detect_device_port()
                self._ser = None

                self._ser = serial.Serial(serial_port, baudrate=115200,
                                          timeout=0.25)
                # Wait until we can actually read from the device
                self._ser.read()
                break
            except serial_exceptions:
                log.debug("Failed to open serial port", exc_info=True)
                if self._ser:
                    self._ser.close()
<<<<<<< HEAD
=======
                elif attempt == (max_connection_attempts - 1):
                    raise NotConnectedError(
                        "No BGAPI compatible device detected")
>>>>>>> c650b8e8
                self._ser = None
                time.sleep(0.25)
        else:
            raise NotConnectedError("Unable to reconnect with USB "
                                    "device after rebooting")

    def start(self, reset=True):
        """
        Connect to the USB adapter, reset its state and start a background
        receiver thread.

        reset - Reset the device if True.
        """
        if self._running and self._running.is_set():
            self.stop()

        # Fail immediately if no device is attached
        self._detect_device_port()

        # Blow everything away and start anew.
        # Only way to be sure is to burn it down and start again.
        # (Aka reset remote state machine)

        # The zero param just means we want to do a normal restart instead of
        # starting a firmware update restart.
<<<<<<< HEAD
        if reset:
            log.info(
                "Resetting and reconnecting to device for a clean environment")
            self._open_serial_port()
            self.send_command(CommandBuilder.system_reset(0))
            self._ser.close()

=======
        self.send_command(CommandBuilder.system_reset(0))
        self._ser.flush()
        self._ser.close()
        # Wait before re-opeing the port - required on at least Windows,
        # possibly OS X.
        time.sleep(0.5)
>>>>>>> c650b8e8
        self._open_serial_port()
        self._receiver = threading.Thread(target=self._receive)
        self._receiver.daemon = True

        self._running = threading.Event()
        self._running.set()
        self._receiver.start()

        self.disable_advertising()
        self.set_bondable(False)

        # Stop any ongoing procedure
        log.debug("Stopping any outstanding GAP procedure")
        self.send_command(CommandBuilder.gap_end_procedure())
        try:
            self.expect(ResponsePacketType.gap_end_procedure)
        except BGAPIError:
            # Ignore any errors if there was no GAP procedure running
            pass

    def get_mac(self):
        self.send_command(CommandBuilder.system_address_get())
        self.expect(ResponsePacketType.system_address_get)

    def stop(self):
        for device in self._connections.values():
            try:
                device.disconnect()
            except NotConnectedError:
                pass
        if self._running:
            if self._running.is_set():
                log.info('Stopping')
            self._running.clear()

        if self._receiver:
            self._receiver.join()
        self._receiver = None

        if self._ser:
            self._ser.close()
            self._ser = None

    def set_bondable(self, bondable):
        self.send_command(
            CommandBuilder.sm_set_bondable_mode(
                constants.bondable['yes' if bondable else 'no']))
        self.expect(ResponsePacketType.sm_set_bondable_mode)

    def disable_advertising(self):
        log.info("Disabling advertising")
        self.send_command(
            CommandBuilder.gap_set_mode(
                constants.gap_discoverable_mode['non_discoverable'],
                constants.gap_connectable_mode['non_connectable']))
        self.expect(ResponsePacketType.gap_set_mode)

    def send_command(self, *args, **kwargs):
        with self._lock:
            if self._ser is None:
                log.warn("Unexpectedly not connected to USB device")
                raise NotConnectedError()
            return self._lib.send_command(self._ser, *args, **kwargs)

    def clear_bond(self, address=None):
        """
        Delete the bonds stored on the adapter.

        address - the address of the device to unbond. If not provided, will
            erase all bonds.

        Note: this does not delete the corresponding bond stored on the remote
              device.
        """
        # Find bonds
        log.info("Fetching existing bonds for devices")
        self._stored_bonds = []
        self.send_command(CommandBuilder.sm_get_bonds())

        try:
            self.expect(ResponsePacketType.sm_get_bonds)
        except NotConnectedError:
            pass

        if self._num_bonds == 0:
            return

        while len(self._stored_bonds) < self._num_bonds:
            self.expect(EventPacketType.sm_bond_status)

        for b in reversed(self._stored_bonds):
            log.info("Deleting bond %s", b)

            self.send_command(CommandBuilder.sm_delete_bonding(b))
            self.expect(ResponsePacketType.sm_delete_bonding)

    def scan(self, timeout=10, scan_interval=75, scan_window=50, active=True,
             discover_mode=constants.gap_discover_mode['observation'],
             scan_cb=None, **kwargs):
        """
        Perform a scan to discover BLE devices.

        timeout -- the number of seconds this scan should last.
        scan_interval -- the number of milliseconds until scanning is restarted.
        scan_window -- the number of milliseconds the scanner will listen on one
                     frequency for advertisement packets.
        active -- True --> ask sender for scan response data. False --> don't.
        discover_mode -- one of the gap_discover_mode constants.
        scan_cb -- This callback function is called whenever a new BLE
                   advertising packet is received.
                   The function takes three parameters:
                       devices, addr, packet_type
                   If the function returns True, the scan is aborted
        """
        self._scan_cb = scan_cb
        parameters = 1 if active else 0
        # NOTE: the documentation seems to say that the times are in units of
        # 625us but the ranges it gives correspond to units of 1ms....
        self.send_command(
            CommandBuilder.gap_set_scan_parameters(
                scan_interval, scan_window, parameters
            ))

        self.expect(ResponsePacketType.gap_set_scan_parameters)

        log.info("Starting an %s scan", "active" if active else "passive")
        self.send_command(CommandBuilder.gap_discover(discover_mode))

        self.expect(ResponsePacketType.gap_discover)

        log.info("Pausing for maximum %ds to allow scan to complete", timeout)

        self._evt.set()
        start_time = time.time()

        while self._evt.is_set():
            try:
                self.expect(EventPacketType.gap_scan_response,
                            timeout=timeout)
            except ExpectedResponseTimeout:
                pass
            if _timed_out(start_time, timeout):
                break

        log.info("Stopping scan")
        self.send_command(CommandBuilder.gap_end_procedure())
        self.expect(ResponsePacketType.gap_end_procedure)

        devices = []
        for address, info in self._devices_discovered.items():
            devices.append({
                'address': address,
                'name': info.name,
                'rssi': info.rssi,
                'packet_data': info.packet_data
            })
        log.info("Discovered %d devices: %s", len(devices), devices)
        self._devices_discovered = {}
        return devices

    def _end_procedure(self):
        self.send_command(CommandBuilder.gap_end_procedure())
        self.expect(ResponsePacketType.gap_end_procedure)

    def connect(self, address, timeout=5,
                address_type=BLEAddressType.public,
                interval_min=60, interval_max=76, supervision_timeout=100,
                latency=0):
        """
        Connect directly to a device given the ble address then discovers and
        stores the characteristic and characteristic descriptor handles.

        Requires that the adapter is not connected to a device already.

        address -- a bytearray containing the device mac address.
        timeout -- number of seconds to wait before returning if not connected.
        address_type -- one of BLEAddressType's values, either public or random.

        Raises BGAPIError or NotConnectedError on failure.
        """

        address_bytes = bytearray(unhexlify(address.replace(":", "")))
        for device in self._connections.values():
            if device._address == bgapi_address_to_hex(address_bytes):
                return device

        log.info("Connecting to device at address %s (timeout %ds)",
                 address, timeout)
        self.set_bondable(False)

        if address_type == BLEAddressType.public:
            addr_type = constants.ble_address_type['gap_address_type_public']
        else:
            addr_type = constants.ble_address_type['gap_address_type_random']

        self.send_command(
            CommandBuilder.gap_connect_direct(
                address_bytes, addr_type, interval_min, interval_max,
                supervision_timeout, latency))

        try:
            self.expect(ResponsePacketType.gap_connect_direct)
            _, packet = self.expect(EventPacketType.connection_status,
                                    timeout=timeout)
            # TODO what do we do if the status isn't 'connected'? Retry?
            # Raise an exception? Should also check the address matches the
            # expected TODO i'm finding that when reconnecting to the same
            # MAC, we geta conneciotn status of "disconnected" but that is
            # picked up here as "connected", then we don't get anything
            # else.
            if self._connection_status_flag(
                    packet['flags'],
                    constants.connection_status_flag['connected']):
                device = BGAPIBLEDevice(
                    bgapi_address_to_hex(packet['address']),
                    packet['connection_handle'],
                    self)
                if self._connection_status_flag(
                        packet['flags'],
                        constants.connection_status_flag['encrypted']):
                    device.encrypted = True
                self._connections[packet['connection_handle']] = device
                log.info("Connected to %s", address)
                return device
        except ExpectedResponseTimeout:
            # If the connection doesn't occur because the device isn't there
            # then you should manually stop the command.
            #
            # If we never get the connection status it is likely that it
            # didn't occur because the device isn't there. If that is true
            # then we have to manually stop the command.
            self._end_procedure()
            exc = NotConnectedError()
            exc.__cause__ = None
            raise exc

    def discover_characteristics(self, connection_handle):
        att_handle_start = 0x0001  # first valid handle
        att_handle_end = 0xFFFF  # last valid handle
        log.info("Fetching characteristics for connection %d",
                 connection_handle)
        self.send_command(
            CommandBuilder.attclient_find_information(
                connection_handle, att_handle_start, att_handle_end))

        self.expect(ResponsePacketType.attclient_find_information)
        self.expect(EventPacketType.attclient_procedure_completed,
                    timeout=10)

        for char_uuid_str, char_obj in (
                self._characteristics[connection_handle].items()):
            log.info("Characteristic 0x%s is handle 0x%x",
                     char_uuid_str, char_obj.handle)
            for desc_uuid_str, desc_handle in (
                    char_obj.descriptors.items()):
                log.info("Characteristic descriptor 0x%s is handle 0x%x",
                         desc_uuid_str, desc_handle)
        return self._characteristics[connection_handle]

    @staticmethod
    def _connection_status_flag(flags, flag_to_find):
        """
        Is the given flag in the connection status flags?

        flags -- the 'flags' parameter returned by ble_evt_connection_status.
        flag_to_find -- the flag to look for in flags.

        Returns true if flag_to_find is in flags. Returns false otherwise.
        """
        return (flags & flag_to_find) == flag_to_find

    @staticmethod
    def _get_uuid_type(uuid):
        """
        Checks if the UUID is a custom 128-bit UUID or a GATT characteristic
        descriptor UUID.

        uuid -- the UUID as a bytearray.

        Return a UUIDType.
        """
        if len(uuid) == 16:  # 128-bit --> 16 byte
            return UUIDType.custom
        if uuid in constants.gatt_service_uuid.values():
            return UUIDType.service
        if uuid in constants.gatt_attribute_type_uuid.values():
            return UUIDType.attribute
        if uuid in constants.gatt_characteristic_descriptor_uuid.values():
            return UUIDType.descriptor
        if uuid in constants.gatt_characteristic_type_uuid.values():
            return UUIDType.characteristic

        log.warn("Unrecognized 4 byte UUID %s", hexlify(uuid))
        return UUIDType.nonstandard

    def _scan_rsp_data(self, data):
        """
        Parse scan response data.
        Note: the data will come in a format like the following:
        [data_length, data_type, data..., data_length, data_type, data...]

        data -- the args['data'] list from _ble_evt_scan_response.

        Returns a name and a dictionary containing the parsed data in pairs of
        field_name': value.
        """
        # Result stored here
        data_dict = {
            # 'name': value,
        }
        bytes_left_in_field = 0
        field_name = None
        field_value = []
        # Iterate over data bytes to put in field
        dev_name = ""
        for b in data:
            if bytes_left_in_field == 0:
                # New field
                bytes_left_in_field = b
                field_value = []
            else:
                field_value.append(b)
                bytes_left_in_field -= 1
                if bytes_left_in_field == 0:
                    # End of field
                    field_name = (
                        constants.scan_response_data_type[field_value[0]])
                    field_value = field_value[1:]
                    # Field type specific formats
                    if (field_name == 'complete_local_name' or
                            field_name == 'shortened_local_name'):
                        dev_name = bytearray(field_value).decode("utf-8")
                        data_dict[field_name] = dev_name
                    elif (field_name ==
                          'complete_list_128-bit_service_class_uuids'):
                        if len(field_value) % 16 == 0:  # 16 bytes
                            data_dict[field_name] = []
                            for i in range(0, int(len(field_value) / 16)):
                                service_uuid = (
                                    "0x%s" %
                                    bgapi_address_to_hex(
                                        field_value[i * 16:i * 16 + 16]))
                                data_dict[field_name].append(service_uuid)
                        else:
                            log.warning("Expected a service class UUID of 16\
                                        bytes. Instead received %d bytes",
                                        len(field_value))
                    else:
                        data_dict[field_name] = bytearray(field_value)
        return dev_name, data_dict

    def expect(self, expected, *args, **kargs):
        return self.expect_any([expected], *args, **kargs)

    def expect_any(self, expected_packet_choices, timeout=None,
                   assert_return_success=True):
        """
        Process packets until a packet of one of the expected types is found.

        expected_packet_choices -- a list of BGLib.PacketType.xxxxx. Upon
                                   processing a packet of a type contained in
                                   the list, this function will return.
        timeout -- maximum time in seconds to process packets.
        assert_return_success -- raise an exception if the return code from a
            matched message is non-zero.

        Raises an ExpectedResponseTimeout if one of the expected responses is
            not receiving withint the time limit.
        """
        timeout = timeout or 1
        log.debug("Expecting a response of one of %s within %fs",
                  expected_packet_choices, timeout or 0)

        start_time = None
        if timeout is not None:
            start_time = time.time()

        while True:
            packet = None
            try:
                packet = self._receiver_queue.get(
                    timeout=self._receive_queue_timeout)
            except queue.Empty:
                if timeout is not None:
                    if _timed_out(start_time, timeout):
                        exc = ExpectedResponseTimeout(
                            expected_packet_choices, timeout)
                        exc.__cause__ = None
                        raise exc
                    continue

            if packet is None:
                raise ExpectedResponseTimeout(expected_packet_choices, timeout)

            packet_type, response = self._lib.decode_packet(packet)
            return_code = response.get('result', 0)
            log.debug("Received a %s packet: %s",
                      packet_type, get_return_message(return_code))

            if packet_type in self._packet_handlers:
                self._packet_handlers[packet_type](response)

            if packet_type in expected_packet_choices:
                return packet_type, response

    def _receive(self):
        """
        Read bytes from serial and enqueue the packets if the packet is not a.
        Stops if the self._running event is not set.
        """
        log.info("Running receiver")
        while self._running.is_set():
            packet = self._lib.parse_byte(self._ser.read())
            if packet is not None:
                packet_type, args = self._lib.decode_packet(packet)
                if packet_type == EventPacketType.attclient_attribute_value:
                    device = self._connections[args['connection_handle']]
                    device.receive_notification(args['atthandle'],
                                                bytearray(args['value']))
                self._receiver_queue.put(packet)
        log.info("Stopping receiver")

    def _ble_evt_attclient_attribute_value(self, args):
        """
        Handles the event for values of characteristics.

        args -- dictionary containing the attribute handle ('atthandle'),
        attribute type ('type'), and attribute value ('value')
        """
        log.debug("attribute handle = %x", args['atthandle'])
        log.debug("attribute type = %x", args['type'])
        log.debug("attribute value = 0x%s", hexlify(bytearray(args['value'])))

    def _ble_evt_attclient_find_information_found(self, args):
        """
        Handles the event for characteritic discovery.

        Adds the characteristic to the dictionary of characteristics or adds
        the descriptor to the dictionary of descriptors in the current
        characteristic. These events will be occur in an order similar to the
        following:
        1) primary service uuid
        2) 0 or more descriptors
        3) characteristic uuid
        4) 0 or more descriptors
        5) repeat steps 3-4

        args -- dictionary containing the characteristic handle ('chrhandle'),
        and characteristic UUID ('uuid')
        """
        raw_uuid = bytearray(reversed(args['uuid']))

        # Convert 4-byte UUID shorthand to a full, 16-byte UUID
        uuid_type = self._get_uuid_type(raw_uuid)
        if uuid_type != UUIDType.custom:
            uuid = uuid16_to_uuid(int(
                bgapi_address_to_hex(args['uuid']).replace(':', ''), 16))
        else:
            uuid = UUID(bytes=bytes(raw_uuid))

        # TODO is there a way to get the characteristic from the packet instead
        # of having to track the "current" characteristic?
        if (uuid_type == UUIDType.descriptor and
                self._current_characteristic is not None):
            self._current_characteristic.add_descriptor(uuid, args['chrhandle'])
        elif (uuid_type == UUIDType.custom or
                uuid_type == UUIDType.nonstandard or
                uuid_type == UUIDType.characteristic):
            if uuid_type == UUIDType.custom:
                log.info("Found custom characteristic %s" % uuid)
            elif uuid_type == UUIDType.characteristic:
                log.info("Found approved characteristic %s" % uuid)
            elif uuid_type == UUIDType.nonstandard:
                log.info("Found nonstandard 4-byte characteristic %s" % uuid)
            new_char = Characteristic(uuid, args['chrhandle'])
            self._current_characteristic = new_char
            self._characteristics[
                args['connection_handle']][uuid] = new_char

    def _ble_evt_connection_disconnected(self, args):
        """
        Handles the event for the termination of a connection.
        """
        self._connections.pop(args['connection_handle'], None)

    def _ble_evt_connection_status(self, args):
        """
        Handles the event for reporting connection status.

        args -- dictionary containing the connection status flags ('flags'),
            device address ('address'), device address type ('address_type'),
            connection interval ('conn_interval'), connection timeout
            (timeout'), device latency ('latency'), device bond handle
            ('bonding')
        """
        connection_handle = args['connection_handle']
        if not self._connection_status_flag(
                args['flags'],
                constants.connection_status_flag['connected']):
            # Disconnected
            self._connections.pop(connection_handle, None)

        log.info("Connection status: handle=0x%x, flags=%s, address=0x%s, "
                 "connection interval=%fms, timeout=%d, "
                 "latency=%d intervals, bonding=0x%x",
                 connection_handle,
                 args['address'],
                 hexlify(bytearray(args['address'])),
                 args['conn_interval'] * 1.25,
                 args['timeout'] * 10,
                 args['latency'],
                 args['bonding'])

    def _ble_evt_gap_scan_response(self, args):
        """
        Handles the event for reporting the contents of an advertising or scan
        response packet.
        This event will occur during device discovery but not direct connection.

        args -- dictionary containing the RSSI value ('rssi'), packet type
                ('packet_type'), address of packet sender ('sender'), address
                type ('address_type'), existing bond handle ('bond'), and
                scan resonse data list ('data')
        """
        # Parse packet
        packet_type = constants.scan_response_packet_type[args['packet_type']]
        address = bgapi_address_to_hex(args['sender'])
        name, data_dict = self._scan_rsp_data(args['data'])

        # Store device information
        if address not in self._devices_discovered:
            self._devices_discovered[address] = AdvertisingAndScanInfo()
        dev = self._devices_discovered[address]
        if dev.name == "":
            dev.name = name
        if dev.address == "":
            dev.address = address
        if (packet_type not in dev.packet_data or
                len(dev.packet_data[packet_type]) < len(data_dict)):
            dev.packet_data[packet_type] = data_dict
        dev.rssi = args['rssi']
        log.debug("Received a scan response from %s with rssi=%d dBM "
                  "and data=%s", address, args['rssi'], data_dict)

        if self._scan_cb is not None:
            if self._scan_cb(self._devices_discovered, address, packet_type):
                self._evt.clear()

    def _ble_evt_sm_bond_status(self, args):
        """
        Handles the event for reporting a stored bond.

        Adds the stored bond to the list of bond handles.

        args -- dictionary containing the bond handle ('bond'), encryption key
                size used in the long-term key ('keysize'), was man in the
                middle used ('mitm'), keys stored for bonding ('keys')
        """
        # Add to list of stored bonds found or set flag
        self._stored_bonds.append(args['bond'])

    def _ble_rsp_sm_delete_bonding(self, args):
        """
        Handles the response for the deletion of a stored bond.

        args -- dictionary containing the return code ('result')
        """
        result = args['result']
        if result == 0:
            self._stored_bonds.pop()
        return result

    def _ble_rsp_sm_get_bonds(self, args):
        """
        Handles the response for the start of stored bond enumeration. Sets
        self._num_bonds to the number of stored bonds.

        args -- dictionary containing the number of stored bonds ('bonds'),
        """
        self._num_bonds = args['bonds']
        log.debug("num bonds = %d", args['bonds'])

    def _ble_rsp_system_address_get(self, args):
        """
        Handles the response for the system mac address. Stores the
        result as a member.

        args -- dictionary containing the mac address ('address'),
        """
        self.address = args['address']
        log.debug("Adapter address = {0}".format(args['address']))<|MERGE_RESOLUTION|>--- conflicted
+++ resolved
@@ -180,12 +180,9 @@
                 log.debug("Failed to open serial port", exc_info=True)
                 if self._ser:
                     self._ser.close()
-<<<<<<< HEAD
-=======
                 elif attempt == (max_connection_attempts - 1):
                     raise NotConnectedError(
                         "No BGAPI compatible device detected")
->>>>>>> c650b8e8
                 self._ser = None
                 time.sleep(0.25)
         else:
@@ -211,7 +208,6 @@
 
         # The zero param just means we want to do a normal restart instead of
         # starting a firmware update restart.
-<<<<<<< HEAD
         if reset:
             log.info(
                 "Resetting and reconnecting to device for a clean environment")
@@ -219,14 +215,10 @@
             self.send_command(CommandBuilder.system_reset(0))
             self._ser.close()
 
-=======
-        self.send_command(CommandBuilder.system_reset(0))
-        self._ser.flush()
-        self._ser.close()
-        # Wait before re-opeing the port - required on at least Windows,
-        # possibly OS X.
-        time.sleep(0.5)
->>>>>>> c650b8e8
+            # Wait before re-opening the port - required on at least Windows,
+            # possibly OS X.
+            time.sleep(0.5)
+
         self._open_serial_port()
         self._receiver = threading.Thread(target=self._receive)
         self._receiver.daemon = True
