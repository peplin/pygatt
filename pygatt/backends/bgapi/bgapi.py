--- conflicted
+++ resolved
@@ -384,47 +384,9 @@
             # didn't occur because the device isn't there. If that is true
             # then we have to manually stop the command.
             self._end_procedure()
-<<<<<<< HEAD
-        else:
-            try:
-                _, packet = self.expect(EventPacketType.connection_status,
-                                        timeout=timeout)
-                # TODO what do we do if the status isn't 'connected'?
-                # Retry? Raise
-                # an exception? Should also check the address matches the
-                # expected
-                # TODO i'm finding that when reconnecting to the same MAC,
-                # we geta
-                # connection status of "disconnected" but that is picked up
-                # here as
-                # "connected", then we don't get anything else.
-                if self._connection_status_flag(
-                        packet['flags'],
-                        constants.connection_status_flag['connected']):
-                    device = BGAPIBLEDevice(
-                                        bgapi_address_to_hex(packet['address']),
-                                        packet['connection_handle'],
-                                        self)
-                    if self._connection_status_flag(
-                            packet['flags'],
-                            constants.connection_status_flag['encrypted']):
-                        device.encrypted = True
-                    self._connections[packet['connection_handle']] = device
-                    log.info("Connected to %s", address)
-                    return device
-            except ExpectedResponseTimeout:
-                # If we never get the connection status it is likely that it
-                # didn't occur because the device isn't there. If that is true
-                # then we have to manually stop the command.
-                self._end_procedure()
-                exc = NotConnectedError()
-                exc.__cause__ = None
-                raise exc
-=======
             exc = NotConnectedError()
             exc.__cause__ = None
             raise exc
->>>>>>> e68e8c2e
 
     def discover_characteristics(self, connection_handle):
         att_handle_start = 0x0001  # first valid handle
