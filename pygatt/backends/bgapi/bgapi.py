from __future__ import print_function


# for Python 2/3 compatibility
try:
    import queue
except ImportError:
    import Queue as queue

import logging
import serial
import time
import threading
from binascii import hexlify, unhexlify
from uuid import UUID
from enum import Enum
from collections import defaultdict

from pygatt.exceptions import NotConnectedError
from pygatt.backends import BLEBackend, Characteristic, BLEAddressType
from pygatt.util import uuid16_to_uuid

from . import bglib, constants
from .exceptions import BGAPIError, ExpectedResponseTimeout
from .device import BGAPIBLEDevice
from .bglib import EventPacketType, ResponsePacketType
from .packets import BGAPICommandPacketBuilder as CommandBuilder
from .error_codes import get_return_message
from .util import find_usb_serial_devices

try:
    import termios
except ImportError:
    # Running in Windows (not Linux/OS X/Cygwin)
    serial_exception = RuntimeError
else:
    serial_exception = termios.error


log = logging.getLogger(__name__)

BLED112_VENDOR_ID = 0x2458
BLED112_PRODUCT_ID = 0x0001
MAX_CONNECTION_ATTEMPTS = 10


UUIDType = Enum('UUIDType', ['custom', 'service', 'attribute',
                             'descriptor', 'characteristic',
                             'nonstandard'])


def _timed_out(start_time, timeout):
    return time.time() - start_time > timeout


def bgapi_address_to_hex(address):
    address = hexlify(bytearray(
        list(reversed(address)))).upper().decode('ascii')
    return ':'.join(''.join(pair) for pair in zip(*[iter(address)] * 2))


class AdvertisingAndScanInfo(object):
    """
    Holds the advertising and scan response packet data from a device at a given
    address.
    """
    def __init__(self):
        self.name = ""
        self.address = ""
        self.rssi = None
        self.packet_data = {
            # scan_response_packet_type[xxx]: data_dictionary,
        }


class BGAPIBackend(BLEBackend):
    """
    A BLE backend for a BGAPI compatible USB adapter.
    """
    def __init__(self, serial_port=None, receive_queue_timeout=0.1):
        """
        Initialize the backend, but don't start the USB connection yet. Must
        call .start().

        serial_port -- The name of the serial port for the BGAPI-compatible
            USB interface. If not provided, will attempt to auto-detect.
        """
        self._lib = bglib.BGLib()
        self._serial_port = serial_port
        self._receive_queue_timeout = receive_queue_timeout

        self._ser = None
        self._receiver = None
        self._running = None
        self._lock = threading.Lock()
        self._evt = threading.Event()
        self._scan_cb = None

        # buffer for packets received
        self._receiver_queue = queue.Queue()

        # State
        self._num_bonds = 0  # number of bonds stored on the adapter
        self._stored_bonds = []  # bond handles stored on the adapter
        self._devices_discovered = {
            # 'address': AdvertisingAndScanInfo,
            # Note: address formatted like "01:23:45:67:89:AB"
        }
        self._characteristics = defaultdict(dict)
        self._connections = {}

        self._current_characteristic = None  # used in char/descriptor discovery
        self._packet_handlers = {
            ResponsePacketType.sm_get_bonds: self._ble_rsp_sm_get_bonds,
            ResponsePacketType.system_address_get: (
                self._ble_rsp_system_address_get),
            EventPacketType.attclient_attribute_value: (
                self._ble_evt_attclient_attribute_value),
            EventPacketType.attclient_find_information_found: (
                self._ble_evt_attclient_find_information_found),
            EventPacketType.connection_status: self._ble_evt_connection_status,
            EventPacketType.connection_disconnected: (
                self._ble_evt_connection_disconnected),
            EventPacketType.gap_scan_response: self._ble_evt_gap_scan_response,
            EventPacketType.sm_bond_status: self._ble_evt_sm_bond_status,
        }

        log.info("Initialized new BGAPI backend")

    def _detect_device_port(self):
        log.info("Auto-detecting serial port for BLED112")
        detected_devices = find_usb_serial_devices(
            vendor_id=BLED112_VENDOR_ID,
            product_id=BLED112_PRODUCT_ID)
        if len(detected_devices) == 0:
            raise BGAPIError("Unable to auto-detect BLED112 serial port")

        log.info("Found BLED112 on serial port %s",
                 detected_devices[0].port_name)
        return detected_devices[0].port_name

    def _open_serial_port(self,
                          max_connection_attempts=MAX_CONNECTION_ATTEMPTS):
        """
        Open a connection to the named serial port, or auto-detect the first
        port matching the BLED device. This will wait until data can actually be
        read from the connection, so it will not return until the device is
        fully booted.

        max_connection_attempts -- Max number of times to retry
            detecting and connecting to a device.

        Raises a NotConnectedError if the device cannot connect after 10
        attempts, with a short pause in between each attempt.
        """
        for attempt in range(max_connection_attempts):
            log.debug("Opening connection to serial port (attempt %d)",
                      attempt + 1)
            try:
                serial_port = self._serial_port or self._detect_device_port()
                self._ser = None

                self._ser = serial.Serial(serial_port, baudrate=115200,
                                          timeout=0.25)
                # Wait until we can actually read from the device
                self._ser.read()
                break
            except (BGAPIError, serial.serialutil.SerialException,
                    serial_exception):
                log.debug("Failed to open serial port", exc_info=True)
                if self._ser:
                    self._ser.close()
<<<<<<< HEAD
                elif attempt >= max_connection_attempts-1:
=======
                elif attempt == (max_connection_attempts - 1):
>>>>>>> 2f120fc7
                    raise NotConnectedError(
                        "No BGAPI compatible device detected")
                self._ser = None
                time.sleep(0.25)
        else:
            raise NotConnectedError("Unable to reconnect with USB "
                                    "device after rebooting")

    def start(self):
        """
        Connect to the USB adapter, reset its state and start a background
        receiver thread.
        """
        if self._running and self._running.is_set():
            self.stop()

        # Fail immediately if no device is attached, don't retry waiting for one
        # to be plugged in.
        self._open_serial_port(max_connection_attempts=1)

        log.info("Resetting and reconnecting to device for a clean environment")
        # Blow everything away and start anew.
        # Only way to be sure is to burn it down and start again.
        # (Aka reset remote state machine)
        # Note: Could make this a conditional based on parameter if this
        # happens to be too slow on some systems.

        # The zero param just means we want to do a normal restart instead of
        # starting a firmware update restart.
        self.send_command(CommandBuilder.system_reset(0))
        self._ser.flush()
        self._ser.close()

        self._open_serial_port()
        self._receiver = threading.Thread(target=self._receive)
        self._receiver.daemon = True

        self._running = threading.Event()
        self._running.set()
        self._receiver.start()

        self.disable_advertising()
        self.set_bondable(False)

        # Stop any ongoing procedure
        log.debug("Stopping any outstanding GAP procedure")
        self.send_command(CommandBuilder.gap_end_procedure())
        try:
            self.expect(ResponsePacketType.gap_end_procedure)
        except BGAPIError:
            # Ignore any errors if there was no GAP procedure running
            pass

    def get_mac(self):
        self.send_command(CommandBuilder.system_address_get())
        self.expect(ResponsePacketType.system_address_get)

    def stop(self):
        for device in self._connections.values():
            try:
                device.disconnect()
            except NotConnectedError:
                pass
        if self._running:
            if self._running.is_set():
                log.info('Stopping')
            self._running.clear()

        if self._receiver:
            self._receiver.join()
        self._receiver = None

        if self._ser:
            self._ser.close()
            self._ser = None

    def set_bondable(self, bondable):
        self.send_command(
            CommandBuilder.sm_set_bondable_mode(
                constants.bondable['yes' if bondable else 'no']))
        self.expect(ResponsePacketType.sm_set_bondable_mode)

    def disable_advertising(self):
        log.info("Disabling advertising")
        self.send_command(
            CommandBuilder.gap_set_mode(
                constants.gap_discoverable_mode['non_discoverable'],
                constants.gap_connectable_mode['non_connectable']))
        self.expect(ResponsePacketType.gap_set_mode)

    def send_command(self, *args, **kwargs):
        with self._lock:
            if self._ser is None:
                log.warn("Unexpectedly not connected to USB device")
                raise NotConnectedError()
            return self._lib.send_command(self._ser, *args, **kwargs)

    def clear_bond(self, address=None):
        """
        Delete the bonds stored on the adapter.

        address - the address of the device to unbond. If not provided, will
            erase all bonds.

        Note: this does not delete the corresponding bond stored on the remote
              device.
        """
        # Find bonds
        log.info("Fetching existing bonds for devices")
        self._stored_bonds = []
        self.send_command(CommandBuilder.sm_get_bonds())

        try:
            self.expect(ResponsePacketType.sm_get_bonds)
        except NotConnectedError:
            pass

        if self._num_bonds == 0:
            return

        while len(self._stored_bonds) < self._num_bonds:
            self.expect(EventPacketType.sm_bond_status)

        for b in reversed(self._stored_bonds):
            log.info("Deleting bond %s", b)

            self.send_command(CommandBuilder.sm_delete_bonding(b))
            self.expect(ResponsePacketType.sm_delete_bonding)

    def scan(self, timeout=10, scan_interval=75, scan_window=50, active=True,
             discover_mode=constants.gap_discover_mode['observation'],
             scan_cb=None, **kwargs):
        """
        Perform a scan to discover BLE devices.

        timeout -- the number of seconds this scan should last.
        scan_interval -- the number of milliseconds until scanning is restarted.
        scan_window -- the number of milliseconds the scanner will listen on one
                     frequency for advertisement packets.
        active -- True --> ask sender for scan response data. False --> don't.
        discover_mode -- one of the gap_discover_mode constants.
        scan_cb -- This callback function is called whenever a new BLE
                   advertising packet is received.
                   The function takes three parameters:
                       devices, addr, packet_type
                   If the function returns True, the scan is aborted
        """
        self._scan_cb = scan_cb
        parameters = 1 if active else 0
        # NOTE: the documentation seems to say that the times are in units of
        # 625us but the ranges it gives correspond to units of 1ms....
        self.send_command(
            CommandBuilder.gap_set_scan_parameters(
                scan_interval, scan_window, parameters
            ))

        self.expect(ResponsePacketType.gap_set_scan_parameters)

        log.info("Starting an %s scan", "active" if active else "passive")
        self.send_command(CommandBuilder.gap_discover(discover_mode))

        self.expect(ResponsePacketType.gap_discover)

        log.info("Pausing for maximum %ds to allow scan to complete", timeout)

        self._evt.set()
        start_time = time.time()

        while self._evt.is_set():
            try:
                self.expect(EventPacketType.gap_scan_response,
                            timeout=timeout)
            except ExpectedResponseTimeout:
                pass
            if _timed_out(start_time, timeout):
                break

        log.info("Stopping scan")
        self.send_command(CommandBuilder.gap_end_procedure())
        self.expect(ResponsePacketType.gap_end_procedure)

        devices = []
        for address, info in self._devices_discovered.items():
            devices.append({
                'address': address,
                'name': info.name,
                'rssi': info.rssi,
                'packet_data': info.packet_data
            })
        log.info("Discovered %d devices: %s", len(devices), devices)
        self._devices_discovered = {}
        return devices

    def _end_procedure(self):
        self.send_command(CommandBuilder.gap_end_procedure())
        self.expect(ResponsePacketType.gap_end_procedure)

    def connect(self, address, timeout=5,
                address_type=BLEAddressType.public,
                interval_min=60, interval_max=76, supervision_timeout=100,
                latency=0):
        """
        Connect directly to a device given the ble address then discovers and
        stores the characteristic and characteristic descriptor handles.

        Requires that the adapter is not connected to a device already.

        address -- a bytearray containing the device mac address.
        timeout -- number of seconds to wait before returning if not connected.
        address_type -- one of BLEAddressType's values, either public or random.

        Raises BGAPIError or NotConnectedError on failure.
        """

        address_bytes = bytearray(unhexlify(address.replace(":", "")))
        for device in self._connections.values():
            if device._address == bgapi_address_to_hex(address_bytes):
                return device

        log.info("Connecting to device at address %s (timeout %ds)",
                 address, timeout)
        self.set_bondable(False)

        if address_type == BLEAddressType.public:
            addr_type = constants.ble_address_type['gap_address_type_public']
        else:
            addr_type = constants.ble_address_type['gap_address_type_random']

        self.send_command(
            CommandBuilder.gap_connect_direct(
                address_bytes, addr_type, interval_min, interval_max,
                supervision_timeout, latency))

        try:
            self.expect(ResponsePacketType.gap_connect_direct)
            _, packet = self.expect(EventPacketType.connection_status,
                                    timeout=timeout)
            # TODO what do we do if the status isn't 'connected'? Retry?
            # Raise an exception? Should also check the address matches the
            # expected TODO i'm finding that when reconnecting to the same
            # MAC, we geta conneciotn status of "disconnected" but that is
            # picked up here as "connected", then we don't get anything
            # else.
            if self._connection_status_flag(
                    packet['flags'],
                    constants.connection_status_flag['connected']):
                device = BGAPIBLEDevice(
                    bgapi_address_to_hex(packet['address']),
                    packet['connection_handle'],
                    self)
                if self._connection_status_flag(
                        packet['flags'],
                        constants.connection_status_flag['encrypted']):
                    device.encrypted = True
                self._connections[packet['connection_handle']] = device
                log.info("Connected to %s", address)
                return device
        except ExpectedResponseTimeout:
            # If the connection doesn't occur because the device isn't there
            # then you should manually stop the command.
            #
            # If we never get the connection status it is likely that it
            # didn't occur because the device isn't there. If that is true
            # then we have to manually stop the command.
            self._end_procedure()
            exc = NotConnectedError()
            exc.__cause__ = None
            raise exc

    def discover_characteristics(self, connection_handle):
        att_handle_start = 0x0001  # first valid handle
        att_handle_end = 0xFFFF  # last valid handle
        log.info("Fetching characteristics for connection %d",
                 connection_handle)
        self.send_command(
            CommandBuilder.attclient_find_information(
                connection_handle, att_handle_start, att_handle_end))

        self.expect(ResponsePacketType.attclient_find_information)
        self.expect(EventPacketType.attclient_procedure_completed,
                    timeout=10)

        for char_uuid_str, char_obj in (
                self._characteristics[connection_handle].items()):
            log.info("Characteristic 0x%s is handle 0x%x",
                     char_uuid_str, char_obj.handle)
            for desc_uuid_str, desc_handle in (
                    char_obj.descriptors.items()):
                log.info("Characteristic descriptor 0x%s is handle 0x%x",
                         desc_uuid_str, desc_handle)
        return self._characteristics[connection_handle]

    @staticmethod
    def _connection_status_flag(flags, flag_to_find):
        """
        Is the given flag in the connection status flags?

        flags -- the 'flags' parameter returned by ble_evt_connection_status.
        flag_to_find -- the flag to look for in flags.

        Returns true if flag_to_find is in flags. Returns false otherwise.
        """
        return (flags & flag_to_find) == flag_to_find

    @staticmethod
    def _get_uuid_type(uuid):
        """
        Checks if the UUID is a custom 128-bit UUID or a GATT characteristic
        descriptor UUID.

        uuid -- the UUID as a bytearray.

        Return a UUIDType.
        """
        if len(uuid) == 16:  # 128-bit --> 16 byte
            return UUIDType.custom
        if uuid in constants.gatt_service_uuid.values():
            return UUIDType.service
        if uuid in constants.gatt_attribute_type_uuid.values():
            return UUIDType.attribute
        if uuid in constants.gatt_characteristic_descriptor_uuid.values():
            return UUIDType.descriptor
        if uuid in constants.gatt_characteristic_type_uuid.values():
            return UUIDType.characteristic

        log.warn("Unrecognized 4 byte UUID %s", hexlify(uuid))
        return UUIDType.nonstandard

    def _scan_rsp_data(self, data):
        """
        Parse scan response data.
        Note: the data will come in a format like the following:
        [data_length, data_type, data..., data_length, data_type, data...]

        data -- the args['data'] list from _ble_evt_scan_response.

        Returns a name and a dictionary containing the parsed data in pairs of
        field_name': value.
        """
        # Result stored here
        data_dict = {
            # 'name': value,
        }
        bytes_left_in_field = 0
        field_name = None
        field_value = []
        # Iterate over data bytes to put in field
        dev_name = ""
        for b in data:
            if bytes_left_in_field == 0:
                # New field
                bytes_left_in_field = b
                field_value = []
            else:
                field_value.append(b)
                bytes_left_in_field -= 1
                if bytes_left_in_field == 0:
                    # End of field
                    field_name = (
                        constants.scan_response_data_type[field_value[0]])
                    field_value = field_value[1:]
                    # Field type specific formats
                    if (field_name == 'complete_local_name' or
                            field_name == 'shortened_local_name'):
                        dev_name = bytearray(field_value).decode("utf-8")
                        data_dict[field_name] = dev_name
                    elif (field_name ==
                          'complete_list_128-bit_service_class_uuids'):
                        if len(field_value) % 16 == 0:  # 16 bytes
                            data_dict[field_name] = []
                            for i in range(0, int(len(field_value) / 16)):
                                service_uuid = (
                                    "0x%s" %
                                    bgapi_address_to_hex(
                                        field_value[i * 16:i * 16 + 16]))
                                data_dict[field_name].append(service_uuid)
                        else:
                            log.warning("Expected a service class UUID of 16\
                                        bytes. Instead received %d bytes",
                                        len(field_value))
                    else:
                        data_dict[field_name] = bytearray(field_value)
        return dev_name, data_dict

    def expect(self, expected, *args, **kargs):
        return self.expect_any([expected], *args, **kargs)

    def expect_any(self, expected_packet_choices, timeout=None,
                   assert_return_success=True):
        """
        Process packets until a packet of one of the expected types is found.

        expected_packet_choices -- a list of BGLib.PacketType.xxxxx. Upon
                                   processing a packet of a type contained in
                                   the list, this function will return.
        timeout -- maximum time in seconds to process packets.
        assert_return_success -- raise an exception if the return code from a
            matched message is non-zero.

        Raises an ExpectedResponseTimeout if one of the expected responses is
            not receiving withint the time limit.
        """
        timeout = timeout or 1
        log.debug("Expecting a response of one of %s within %fs",
                  expected_packet_choices, timeout or 0)

        start_time = None
        if timeout is not None:
            start_time = time.time()

        while True:
            packet = None
            try:
                packet = self._receiver_queue.get(
                    timeout=self._receive_queue_timeout)
            except queue.Empty:
                if timeout is not None:
                    if _timed_out(start_time, timeout):
                        exc = ExpectedResponseTimeout(
                            expected_packet_choices, timeout)
                        exc.__cause__ = None
                        raise exc
                    continue

            if packet is None:
                raise ExpectedResponseTimeout(expected_packet_choices, timeout)

            packet_type, response = self._lib.decode_packet(packet)
            return_code = response.get('result', 0)
            log.debug("Received a %s packet: %s",
                      packet_type, get_return_message(return_code))

            if packet_type in self._packet_handlers:
                self._packet_handlers[packet_type](response)

            if packet_type in expected_packet_choices:
                return packet_type, response

    def _receive(self):
        """
        Read bytes from serial and enqueue the packets if the packet is not a.
        Stops if the self._running event is not set.
        """
        log.info("Running receiver")
        while self._running.is_set():
            packet = self._lib.parse_byte(self._ser.read())
            if packet is not None:
                packet_type, args = self._lib.decode_packet(packet)
                if packet_type == EventPacketType.attclient_attribute_value:
                    device = self._connections[args['connection_handle']]
                    device.receive_notification(args['atthandle'],
                                                bytearray(args['value']))
                self._receiver_queue.put(packet)
        log.info("Stopping receiver")

    def _ble_evt_attclient_attribute_value(self, args):
        """
        Handles the event for values of characteristics.

        args -- dictionary containing the attribute handle ('atthandle'),
        attribute type ('type'), and attribute value ('value')
        """
        log.debug("attribute handle = %x", args['atthandle'])
        log.debug("attribute type = %x", args['type'])
        log.debug("attribute value = 0x%s", hexlify(bytearray(args['value'])))

    def _ble_evt_attclient_find_information_found(self, args):
        """
        Handles the event for characteritic discovery.

        Adds the characteristic to the dictionary of characteristics or adds
        the descriptor to the dictionary of descriptors in the current
        characteristic. These events will be occur in an order similar to the
        following:
        1) primary service uuid
        2) 0 or more descriptors
        3) characteristic uuid
        4) 0 or more descriptors
        5) repeat steps 3-4

        args -- dictionary containing the characteristic handle ('chrhandle'),
        and characteristic UUID ('uuid')
        """
        raw_uuid = bytearray(reversed(args['uuid']))

        # Convert 4-byte UUID shorthand to a full, 16-byte UUID
        uuid_type = self._get_uuid_type(raw_uuid)
        if uuid_type != UUIDType.custom:
            uuid = uuid16_to_uuid(int(
                bgapi_address_to_hex(args['uuid']).replace(':', ''), 16))
        else:
            uuid = UUID(bytes=bytes(raw_uuid))

        # TODO is there a way to get the characteristic from the packet instead
        # of having to track the "current" characteristic?
        if (uuid_type == UUIDType.descriptor and
                self._current_characteristic is not None):
            self._current_characteristic.add_descriptor(uuid, args['chrhandle'])
        elif (uuid_type == UUIDType.custom or
                uuid_type == UUIDType.nonstandard or
                uuid_type == UUIDType.characteristic):
            if uuid_type == UUIDType.custom:
                log.info("Found custom characteristic %s" % uuid)
            elif uuid_type == UUIDType.characteristic:
                log.info("Found approved characteristic %s" % uuid)
            elif uuid_type == UUIDType.nonstandard:
                log.info("Found nonstandard 4-byte characteristic %s" % uuid)
            new_char = Characteristic(uuid, args['chrhandle'])
            self._current_characteristic = new_char
            self._characteristics[
                args['connection_handle']][uuid] = new_char

    def _ble_evt_connection_disconnected(self, args):
        """
        Handles the event for the termination of a connection.
        """
        self._connections.pop(args['connection_handle'], None)

    def _ble_evt_connection_status(self, args):
        """
        Handles the event for reporting connection status.

        args -- dictionary containing the connection status flags ('flags'),
            device address ('address'), device address type ('address_type'),
            connection interval ('conn_interval'), connection timeout
            (timeout'), device latency ('latency'), device bond handle
            ('bonding')
        """
        connection_handle = args['connection_handle']
        if not self._connection_status_flag(
                args['flags'],
                constants.connection_status_flag['connected']):
            # Disconnected
            self._connections.pop(connection_handle, None)

        log.info("Connection status: handle=0x%x, flags=%s, address=0x%s, "
                 "connection interval=%fms, timeout=%d, "
                 "latency=%d intervals, bonding=0x%x",
                 connection_handle,
                 args['address'],
                 hexlify(bytearray(args['address'])),
                 args['conn_interval'] * 1.25,
                 args['timeout'] * 10,
                 args['latency'],
                 args['bonding'])

    def _ble_evt_gap_scan_response(self, args):
        """
        Handles the event for reporting the contents of an advertising or scan
        response packet.
        This event will occur during device discovery but not direct connection.

        args -- dictionary containing the RSSI value ('rssi'), packet type
                ('packet_type'), address of packet sender ('sender'), address
                type ('address_type'), existing bond handle ('bond'), and
                scan resonse data list ('data')
        """
        # Parse packet
        packet_type = constants.scan_response_packet_type[args['packet_type']]
        address = bgapi_address_to_hex(args['sender'])
        name, data_dict = self._scan_rsp_data(args['data'])

        # Store device information
        if address not in self._devices_discovered:
            self._devices_discovered[address] = AdvertisingAndScanInfo()
        dev = self._devices_discovered[address]
        if dev.name == "":
            dev.name = name
        if dev.address == "":
            dev.address = address
        if (packet_type not in dev.packet_data or
                len(dev.packet_data[packet_type]) < len(data_dict)):
            dev.packet_data[packet_type] = data_dict
        dev.rssi = args['rssi']
        log.debug("Received a scan response from %s with rssi=%d dBM "
                  "and data=%s", address, args['rssi'], data_dict)

        if self._scan_cb is not None:
            if self._scan_cb(self._devices_discovered, address, packet_type):
                self._evt.clear()

    def _ble_evt_sm_bond_status(self, args):
        """
        Handles the event for reporting a stored bond.

        Adds the stored bond to the list of bond handles.

        args -- dictionary containing the bond handle ('bond'), encryption key
                size used in the long-term key ('keysize'), was man in the
                middle used ('mitm'), keys stored for bonding ('keys')
        """
        # Add to list of stored bonds found or set flag
        self._stored_bonds.append(args['bond'])

    def _ble_rsp_sm_delete_bonding(self, args):
        """
        Handles the response for the deletion of a stored bond.

        args -- dictionary containing the return code ('result')
        """
        result = args['result']
        if result == 0:
            self._stored_bonds.pop()
        return result

    def _ble_rsp_sm_get_bonds(self, args):
        """
        Handles the response for the start of stored bond enumeration. Sets
        self._num_bonds to the number of stored bonds.

        args -- dictionary containing the number of stored bonds ('bonds'),
        """
        self._num_bonds = args['bonds']
        log.debug("num bonds = %d", args['bonds'])

    def _ble_rsp_system_address_get(self, args):
        """
        Handles the response for the system mac address. Stores the
        result as a member.

        args -- dictionary containing the mac address ('address'),
        """
        self.address = args['address']
        log.debug("Adapter address = {0}".format(args['address']))<|MERGE_RESOLUTION|>--- conflicted
+++ resolved
@@ -170,11 +170,7 @@
                 log.debug("Failed to open serial port", exc_info=True)
                 if self._ser:
                     self._ser.close()
-<<<<<<< HEAD
-                elif attempt >= max_connection_attempts-1:
-=======
                 elif attempt == (max_connection_attempts - 1):
->>>>>>> 2f120fc7
                     raise NotConnectedError(
                         "No BGAPI compatible device detected")
                 self._ser = None
