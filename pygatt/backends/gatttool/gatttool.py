from __future__ import print_function

import functools
import itertools
import re
import logging
import platform
import signal
import sys
import time
import threading
import subprocess
from uuid import UUID
from contextlib import contextmanager

from pygatt.exceptions import NotConnectedError, BLEError, NotificationTimeout
from pygatt.backends import BLEBackend, Characteristic, BLEAddressType
from pygatt.backends.backend import DEFAULT_CONNECT_TIMEOUT_S
from .device import GATTToolBLEDevice

DEFAULT_RECONNECT_DELAY = 1.0

log = logging.getLogger(__name__)


def _hex_value_parser(x):
    return bytearray.fromhex(x)


def is_windows():
    return platform.system() == 'Windows'

try:
    import pexpect
except Exception as err:
    if not is_windows():
        print("WARNING:", err, file=sys.stderr)


def at_most_one_device(func):
    """Every connection-specific function on the backend takes an instance of
    GATTToolBLEDevice as the first argument - this decorator will raise an
    exception if that device is not what the backend thinks is the currently
    connected device.
    """
    @functools.wraps(func)
    def wrapper(self, connected_device, *args, **kwargs):
        if connected_device != self._connected_device:
            raise NotConnectedError()
        return func(self, *args, **kwargs)
    return wrapper


class GATTToolReceiver(threading.Thread):
    """
    Observe pygatttool stdout in separate thread and dispatch events /
    callbacks.
    """

    def __init__(self, connection, parent_aliveness):
        super(GATTToolReceiver, self).__init__()
        self.daemon = True
        self._connection = connection
        self._parent_aliveness = parent_aliveness
        self._event_vector = {
            'notification': {
                'patterns': [r'Notification handle = .*? \r'],
            },
            'indication': {
                'patterns': [r'Indication   handle = .*? \r'],
            },
            'disconnected': {
                'patterns': [
                    r'.*Disconnected',
                    r'.*Invalid file descriptor',
                ]
            },
            'char_written': {
                'patterns': [
                    r'Characteristic value (was )?written successfully',
                ]
            },
            'value': {
                'patterns': [r'value: .*? \r']
            },
            'value/descriptor': {
                'patterns': [r'value/descriptor: .*? \r']
            },
            'discover': {
                'patterns': [
                    r'handle: 0x([a-fA-F0-9]{4}), '
                    'char properties: 0x[a-fA-F0-9]{2}, '
                    'char value handle: 0x([a-fA-F0-9]{4}), '
                    'uuid: ([0-9a-f]{8}-[0-9a-f]{4}-[0-9a-f]{4}-[0-9a-f]'
                    '{4}-[0-9a-f]{12})\r\n',  # noqa
                ]
            },
            'connect': {
                'patterns': [r'Connection successful.*\[LE\]>']
            },
            'mtu': {
                'patterns': [
                    r'MTU was exchanged successfully: (\d+)'
                ]
            }
        }

        for event in self._event_vector.values():
            event["event"] = threading.Event()
            event["before"] = None
            event["after"] = None
            event["match"] = None
            event["callback"] = []

    def run(self):
        items = sorted(itertools.chain.from_iterable(
            [[(pattern, event)
              for pattern in event["patterns"]]
             for event in self._event_vector.values()])
        )
        patterns = [item[0] for item in items]
        events = [item[1] for item in items]

        log.info('Running...')
        while self._parent_aliveness.is_set():
            try:
                event_index = self._connection.expect(patterns, timeout=.5)
            except pexpect.TIMEOUT:
                continue
            except (NotConnectedError, pexpect.EOF):
                self._event_vector["disconnected"]["event"].set()
                break
            event = events[event_index]
            event["before"] = self._connection.before
            event["after"] = self._connection.after
            event["match"] = self._connection.match
            event["event"].set()
            for clb in event["callback"]:
                clb(event)
        log.info("Listener thread finished")

    def clear(self, event):
        """
        Clear event
        """
        self._event_vector[event]["event"].clear()

    def is_set(self, event):
        return self._event_vector[event]["event"].is_set()

    def wait(self, event, timeout=None):
        """
        Wait for event to be trigerred
        """
        if not self._event_vector[event]["event"].wait(timeout):
            raise NotificationTimeout()

    def register_callback(self, event, callback):
        """
        Call the callback function when event happens. Event wrapper
        is passed as argument.
        """
        self._event_vector[event]["callback"].append(callback)

    def remove_callback(self, event, callback):
        """
        Remove a registered callback, so it is no longer called when an
        event happens.
        """
        if callback in self._event_vector[event]["callback"]:
            self._event_vector[event]["callback"].remove(callback)

    def last_value(self, event, value_type):
        """
        Retrieve last value that saved by the event
        """
        return self._event_vector[event][value_type]

    @contextmanager
    def event(self, event, timeout=None):
        """
        Clear an event, execute context and then wait for event

        >>> with gtr.event("connect", 10):
        >>>     gtb.send(connect_command)

        """
        self.clear(event)
        yield
        self.wait(event, timeout)


class GATTToolBackend(BLEBackend):
    """
    Backend to pygatt that uses BlueZ's interactive gatttool CLI prompt.
    """

    def __init__(self, hci_device='hci0', gatttool_logfile=None,
                 cli_options=None, search_window_size=None, max_read=None):
        """
        Initialize.

        hci_device -- the hci_device to use with GATTTool.
        gatttool_logfile -- an optional filename to store raw gatttool
                input and output.
        search_window_size -- integer (optional); size in bytes of the
                search window that is used by `pexpect.expect`. This value
                should not exceed max_read
        max_read -- integer; number of bytes to read into gatt buffer at
                a time. Defaults to ~2000
        """

        if is_windows():
            raise BLEError("The GATTToolBackend requires BlueZ, "
                           "which is not available in Windows")

        self._hci_device = hci_device
        self._cli_options = cli_options
        self._connected_device = None
        self._gatttool_logfile = gatttool_logfile
        self._receiver = None
        self._con = None  # gatttool interactive session
        self._characteristics = {}
        self._running = threading.Event()
        self._address = None
        self._send_lock = threading.Lock()
        self._auto_reconnect = False
        self._reconnecting = False
<<<<<<< HEAD
=======
        self._search_window_size = search_window_size
        self._scan = None
        self._max_read = max_read
>>>>>>> d47119fb

    def sendline(self, command):
        """
        send a raw command to gatttool
        """
        with self._send_lock:
            self._con.sendline(command)

    def supports_unbonded(self):
        return False

    def start(self, reset_on_start=True, initialization_timeout=3):
        """
        Run gatttool to prepare for sending commands and monitoring the CLI tool
        output.

        :param bool reset_on_start: Perhaps due to a bug in gatttol or pygatt,
            but if the bluez backend isn't restarted, it can sometimes lock up
            the computer when trying to make a connection to HCI device.
        :param int initialization_timeout: Seconds to wait for the gatttool
            prompt. This should appear almost instantly, but on some HCI devices
            it may take longer to start up.
        """
        if self._con and self._running.is_set():
            self.stop()

        self._running.set()

        if reset_on_start:
            # Without restarting, sometimes when trying to bond with the
            # GATTTool backend, the entire computer will lock up.
            self.reset()

        # Start gatttool interactive session for device
        args = [
            'gatttool',
            self._cli_options,
            '-i',
            self._hci_device,
            '-I'
        ]
        gatttool_cmd = ' '.join([arg for arg in args if arg])
        log.debug('gatttool_cmd=%s', gatttool_cmd)
        if self._max_read:
            self._con = pexpect.spawn(
                gatttool_cmd, logfile=self._gatttool_logfile,
                searchwindowsize=self._search_window_size,
                maxread=self._max_read
            )
        else:
            self._con = pexpect.spawn(
                gatttool_cmd, logfile=self._gatttool_logfile,
                searchwindowsize=self._search_window_size,
            )

        # Wait for the interactive prompt
        self._con.expect(r'\[LE\]>', timeout=initialization_timeout)

        # Start the notification receiving thread
        self._receiver = GATTToolReceiver(self._con, self._running)
        self._receiver.daemon = True
        self._receiver.register_callback("disconnected", self._disconnect)
        for event in ["notification", "indication"]:
            self._receiver.register_callback(
                event,
                self._handle_notification_string
            )
        self._receiver.start()

    def stop(self):
        """
        Disconnects any connected device, stops the background receiving thread
        and closes the spawned gatttool process.
        disconnect.
        """
        self.disconnect(self._connected_device)
        if self._running.is_set():
            log.info('Stopping')
        self._running.clear()

        if self._con and self._con.isalive():
            while True:
                if not self._con.isalive():
                    break
                self.sendline('exit')
                time.sleep(0.1)
            self._con.close()
            self._con = None

    def scan(self, timeout=10, run_as_root=False):
        """
        By default, scanning with gatttool requires root privileges.
        If you don't want to require root, you must add a few
        'capabilities' to your system. If you have libcap installed, run this to
        enable normal users to perform LE scanning:
            setcap 'cap_net_raw,cap_net_admin+eip' `which hcitool`

        If you do use root, the hcitool subprocess becomes more difficult to
        terminate cleanly, and may leave your Bluetooth adapter in a bad state.
        """

        cmd = 'hcitool -i %s lescan' % self._hci_device
        if run_as_root:
            cmd = 'sudo %s' % cmd

        log.info("Starting BLE scan")
        self._scan = scan = pexpect.spawn(cmd)
        # "lescan" doesn't exit, so we're forcing a timeout here:
        try:
            scan.expect('foooooo', timeout=timeout)
        except pexpect.EOF:
            before_eof = scan.before.decode('utf-8')
            if "No such device" in before_eof:
                message = "No BLE adapter found"
            elif "Set scan parameters failed: Input/output error" in before_eof:
                message = ("BLE adapter requires reset after a scan as root"
                           "- call adapter.reset()")
            else:
                message = "Unexpected error when scanning: %s" % before_eof
            log.error(message)
            raise BLEError(message)
        except pexpect.TIMEOUT:
            devices = {}
            for line in scan.before.decode('utf-8').split('\r\n'):
                if 'sudo' in line:
                    raise BLEError("Enable passwordless sudo for 'hcitool' "
                                   "before scanning")
                match = re.match(
                    r'(([0-9A-Fa-f][0-9A-Fa-f]:?){6}) (\(?.+\)?)', line)

                if match is not None:
                    address = match.group(1)
                    name = match.group(3)
                    if name == "(unknown)":
                        name = None

                    if address in devices:
                        if (devices[address]['name'] is None) and (name is not
                                                                   None):
                            log.info("Discovered name of %s as %s",
                                     address, name)
                            devices[address]['name'] = name
                    else:
                        log.info("Discovered %s (%s)", address, name)
                        devices[address] = {
                            'address': address,
                            'name': name
                        }
            log.info("Found %d BLE devices", len(devices))
            return [device for device in devices.values()]
        finally:
            self.kill()
        return []

    def kill(self):
        if self._scan is None:
            return
        # Wait for lescan to exit cleanly, otherwise it leaves the BLE
        # adapter in a bad state and the device must be reset through BlueZ.
        # This will not work if run_as_root was used, since this process
        # itself doesn't have permission to terminate a process running as
        # root (hcitool itself). We recommend using the setcap tool to allow
        # scanning as a non-root user:
        #
        #    $ sudo setcap 'cap_net_raw,cap_net_admin+eip' `which hcitool`
        try:
            self._scan.kill(signal.SIGINT)
            self._scan.wait()
        except OSError:
            log.error("Unable to gracefully stop the scan - "
                      "BLE adapter may need to be reset.")

    def connect(self, address, timeout=DEFAULT_CONNECT_TIMEOUT_S,
                address_type=BLEAddressType.public, auto_reconnect=False):
        log.info('Connecting to %s with timeout=%s', address, timeout)
        self.sendline('sec-level low')
        self._address = address
        self._auto_reconnect = auto_reconnect

        try:
            cmd = 'connect {0} {1}'.format(self._address, address_type.name)
            with self._receiver.event("connect", timeout):
                self.sendline(cmd)
        except NotificationTimeout:
            message = "Timed out connecting to {0} after {1} seconds.".format(
                self._address, timeout
            )
            log.error(message)
            raise NotConnectedError(message)

        self._connected_device = GATTToolBLEDevice(address, self)
        return self._connected_device

    def clear_bond(self, address=None):
        """Use the 'bluetoothctl' program to erase a stored BLE bond.
        """
        con = pexpect.spawn('sudo bluetoothctl')

        try:
            con.expect("bluetooth", timeout=1)
            log.info("Clearing bond for %s", address)
            con.sendline("remove " + address.upper())
            con.expect(
                ["Device has been removed", "# "],
                timeout=.5
            )
        except pexpect.TIMEOUT:
            log.error("Unable to remove bonds for %s: %s",
                      address, con.before)
        finally:
            con.close(True)
        log.info("Removed bonds for %s", address)

    def _disconnect(self, event):
        if self._connected_device is not None and self._auto_reconnect:

            # this is called as a callback from the pexpect thread
            # the reconnection process has to be started in parallel, otherwise
            # the call is never finished
            log.info("Connection to %s lost. Reconnecting...", self._address)
            reconnect_thread = threading.Thread(target=self.reconnect,
                                                args=(self._connected_device, ))
            reconnect_thread.start()
        else:
            try:
                self.disconnect(self._connected_device)
            except NotConnectedError:
                pass

    @at_most_one_device
    def reconnect(self, timeout=DEFAULT_CONNECT_TIMEOUT_S):
        while self._auto_reconnect:
            log.info("Connecting to %s with timeout=%s", self._address,
                     timeout)
            try:
                cmd = "connect"
                with self._receiver.event("connect", timeout):
                    self.sendline(cmd)
                # reenable all notifications
                self._connected_device.resubscribe_all()
                log.info("Connection to %s reestablished.")
                break  # finished reconnecting
            except NotificationTimeout:
                message = ("Timed out connecting to {0} after {1} seconds. "
                           "Retrying in {2} seconds".format(
                                self._address, timeout,
                                DEFAULT_RECONNECT_DELAY))
                log.info(message)
                time.sleep(DEFAULT_RECONNECT_DELAY)

    @at_most_one_device
    def disconnect(self, *args, **kwargs):
        self._auto_reconnect = False  # disables any running reconnection
        if not self._receiver.is_set("disconnected"):
            self.sendline('disconnect')
        self._connected_device = None
        # TODO maybe call a disconnected callback on the device instance, so the
        # device knows if it was asynchronously disconnected?

    @at_most_one_device
    def bond(self, *args, **kwargs):
        log.info('Bonding')
        self.sendline('sec-level medium')

    def _save_charecteristic_callback(self, event):
        match = event["match"]
        try:
            value_handle = int(match.group(2), 16)
            char_uuid = match.group(3).strip().decode('ascii')
            self._characteristics[UUID(char_uuid)] = Characteristic(
                char_uuid, value_handle
            )
            log.debug(
                "Found characteristic %s, value handle: 0x%x",
                char_uuid,
                value_handle
            )
        except AttributeError:
            pass

    @at_most_one_device
    def discover_characteristics(self, timeout=5):
        self._characteristics = {}
        self._receiver.register_callback(
            "discover",
            self._save_charecteristic_callback,
        )
        self.sendline('characteristics')

        max_time = time.time() + timeout
        while not self._characteristics and time.time() < max_time:
            time.sleep(.5)

        # Sleep one extra second in case we caught characteristic
        # in the middle
        time.sleep(1)

        if not self._characteristics:
            raise NotConnectedError("Characteristic discovery failed")

        return self._characteristics

    def _handle_notification_string(self, event):
        msg = event["after"]
        if not msg:
            log.warn("Blank message received in notification, ignored")
            return

        match_obj = re.match(r'Notification handle = (0x[0-9a-f]+) value:(.*)',
                             msg.decode('utf-8'))
        if match_obj is None:
            log.warn("Unable to parse notification string, ignoring: %s", msg)
            return

        handle = int(match_obj.group(1), 16)
        values = _hex_value_parser(match_obj.group(2).strip())
        if self._connected_device is not None:
            self._connected_device.receive_notification(handle, values)

    @at_most_one_device
    def char_write_handle(self, handle, value, wait_for_response=False,
                          timeout=1):
        """
        Writes a value to a given characteristic handle.
        :param handle:
        :param value:
        :param wait_for_response:
        """
        cmd = 'char-write-{0} 0x{1:02x} {2}'.format(
            'req' if wait_for_response else 'cmd',
            handle,
            ''.join("{0:02x}".format(byte) for byte in value),
        )

        log.debug('Sending cmd=%s', cmd)
        if wait_for_response:
            try:
                with self._receiver.event("char_written", timeout=timeout):
                    self.sendline(cmd)
            except NotificationTimeout:
                log.error("No response received", exc_info=True)
                raise
        else:
            self.sendline(cmd)

        log.info('Sent cmd=%s', cmd)

    @at_most_one_device
    def char_read(self, uuid, timeout=1):
        """
        Reads a Characteristic by uuid.
        :param uuid: UUID of Characteristic to read.
        :type uuid: str
        :return: bytearray of result.
        :rtype: bytearray
        """
        with self._receiver.event("value", timeout=timeout):
            self.sendline('char-read-uuid %s' % uuid)
        rval = self._receiver.last_value("value", "after").split()[1:]
        return bytearray([int(x, 16) for x in rval])

    @at_most_one_device
    def char_read_handle(self, handle, timeout=4):
        """
        Reads a Characteristic by handle.
        :param handle: handle of Characteristic to read.
        :type handle: str
        :return: bytearray of result.
        :rtype: bytearray
        """
        with self._receiver.event("value/descriptor", timeout=timeout):
            self.sendline('char-read-hnd %s' % handle)
        rval = self._receiver.last_value("value/descriptor", "after"
                                         ).split()[1:]
        return bytearray([int(x, 16) for x in rval])

    @at_most_one_device
    def exchange_mtu(self, mtu, timeout=1):
        cmd = 'mtu {}'.format(mtu)

        log.debug('Requesting MTU: {}'.format(mtu))

        with self._receiver.event('mtu', timeout=timeout):
            self.sendline(cmd)
        try:
            rval = self._receiver.last_value("mtu", "after").split()[-1]
        except ValueError:
            log.error('MTU exchange failed: "{}"'.format(rval))
            raise

        log.debug('MTU exhange successful: {}'.format(rval))

        return rval

    def reset(self):
        subprocess.Popen(["sudo", "systemctl", "restart", "bluetooth"]).wait()
        subprocess.Popen([
            "sudo", "hciconfig", self._hci_device, "reset"]).wait()<|MERGE_RESOLUTION|>--- conflicted
+++ resolved
@@ -226,12 +226,9 @@
         self._send_lock = threading.Lock()
         self._auto_reconnect = False
         self._reconnecting = False
-<<<<<<< HEAD
-=======
         self._search_window_size = search_window_size
         self._scan = None
         self._max_read = max_read
->>>>>>> d47119fb
 
     def sendline(self, command):
         """
