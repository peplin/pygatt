--- conflicted
+++ resolved
@@ -216,14 +216,11 @@
         self._running = threading.Event()
         self._address = None
         self._send_lock = threading.Lock()
-<<<<<<< HEAD
         self._auto_reconnect = False
         self._reconnecting = False
-=======
         self._search_window_size = search_window_size
         self._scan = None
         self._max_read = max_read
->>>>>>> 091e2b0c
 
     def sendline(self, command):
         """
