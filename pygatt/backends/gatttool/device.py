--- conflicted
+++ resolved
@@ -53,17 +53,6 @@
         self._connected = False
 
     @connection_required
-<<<<<<< HEAD
-    def discover_characteristics(self):
-        self._characteristics = self._backend.discover_characteristics(self)
-        return self._characteristics
-
-    def register_disconnect_callback(self, callback):
-        self._backend._receiver.register_callback("disconnected", callback)
-
-    def remove_disconnect_callback(self, callback):
-        self._backend._receiver.remove_callback("disconnected", callback)
-=======
     def discover_characteristics(self, *args, **kwargs):
         self._characteristics = self._backend.discover_characteristics(
             self, *args, **kwargs)
@@ -72,4 +61,9 @@
     @connection_required
     def exchange_mtu(self, mtu, *args, **kwargs):
         return self._backend.exchange_mtu(self, mtu)
->>>>>>> d47119fb
+
+    def register_disconnect_callback(self, callback):
+        self._backend._receiver.register_callback("disconnected", callback)
+
+    def remove_disconnect_callback(self, callback):
+        self._backend._receiver.remove_callback("disconnected", callback)